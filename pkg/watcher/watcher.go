--- conflicted
+++ resolved
@@ -208,14 +208,8 @@
 
 	mustExec := false
 	if (isWrite || isChmod) && isFile {
-<<<<<<< HEAD
 		mustExec = true
-	} else if (isRemove || isRename) && isFile {
-=======
-		go w.exec(command)
-
 	} else if isRemove || isRename {
->>>>>>> df55aadc
 		w.FSWatcher.Remove(eventFile)
 
 		retries := 0
